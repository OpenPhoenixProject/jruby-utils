(ns puppetlabs.services.ca.certificate-authority-core
  (:import [java.io InputStream]
           (clojure.lang IFn))
  (:require [puppetlabs.puppetserver.certificate-authority :as ca]
            [puppetlabs.puppetserver.ringutils :as ringutils]
<<<<<<< HEAD
            [puppetlabs.puppetserver.liberator-utils :as liberator-utils]
=======
            [puppetlabs.puppetserver.liberator-utils :as utils]
            [puppetlabs.comidi :as comidi :refer [GET ANY PUT]]
>>>>>>> 2928a254
            [slingshot.slingshot :as sling]
            [clojure.tools.logging :as log]
            [clojure.java.io :as io]
            [clojure.string :as string]
            [schema.core :as schema]
            [cheshire.core :as cheshire]
<<<<<<< HEAD
            [compojure.core :as compojure :refer [GET ANY PUT]]
            [compojure.route :as route]
=======
>>>>>>> 2928a254
            [liberator.core :refer [defresource]]
            ;[liberator.dev :as liberator-dev]
            [liberator.representation :as representation]
            [ring.util.response :as rr]))

;;;;;;;;;;;;;;;;;;;;;;;;;;;;;;;;;;;;;;;;;;;;;;;;;;;;;;;;;;;;;;;;;;;;;;;;;;;;;;;;
;;; 'handler' functions for HTTP endpoints

(defn handle-get-certificate
  [subject {:keys [cacert signeddir]}]
  (-> (if-let [certificate (ca/get-certificate subject cacert signeddir)]
        (rr/response certificate)
        (rr/not-found (str "Could not find certificate " subject)))
      (rr/content-type "text/plain")))

(defn handle-get-certificate-request
  [subject {:keys [csrdir]}]
  (-> (if-let [certificate-request (ca/get-certificate-request subject csrdir)]
        (rr/response certificate-request)
        (rr/not-found (str "Could not find certificate_request " subject)))
      (rr/content-type "text/plain")))

(schema/defn handle-put-certificate-request!
  [subject :- String
   certificate-request :- InputStream
   ca-settings :- ca/CaSettings]
  (sling/try+
    (ca/process-csr-submission! subject certificate-request ca-settings)
    (rr/content-type (rr/response nil) "text/plain")
    (catch ca/csr-validation-failure? {:keys [message]}
      (log/error message)
      ;; Respond to all CSR validation failures with a 400
      (-> (rr/response message)
          (rr/status 400)
          (rr/content-type "text/plain")))))

(defn handle-get-certificate-revocation-list
  [{:keys [cacrl]}]
  (-> (ca/get-certificate-revocation-list cacrl)
      (rr/response)
      (rr/content-type "text/plain")))

;;;;;;;;;;;;;;;;;;;;;;;;;;;;;;;;;;;;;;;;;;;;;;;;;;;;;;;;;;;;;;;;;;;;;;;;;;;;;;;;
;;; Web app

(defn try-to-parse
  [body]
  (try
    (cheshire/parse-stream (io/reader body) true)
    (catch Exception e
      (log/debug e))))

(defn malformed
  "Returns a value indicating to liberator that the request is malformed,
  with the given error message assoc'ed into the context."
  [message]
  [true {::malformed message}])

(defn conflict
  "Returns a value indicating to liberator that the request is is conflict
  with the server, with the given error message assoc'ed into the context."
  [message]
  [true {::conflict message}])

(defn get-desired-state
  [context]
  (keyword (get-in context [::json-body :desired_state])))

(defn invalid-state-requested?
  [context]
  (when (= :put (get-in context [:request :request-method]))
    (when-let [desired-state (get-desired-state context)]
      (not (contains? #{:signed :revoked} desired-state)))))

(def media-types
  #{"application/json" "text/pson" "pson"})

(defn content-type-valid?
  [context]
  (let [content-type (get-in context [:request :headers "content-type"])]
    (or
      (nil? content-type)
      (media-types content-type))))

(defn as-json-or-pson
  "This is a stupid hack because of PSON.  We shouldn't have to do this, but
  liberator does not know how to serialize a map as PSON (as it does with JSON),
  so we have to tell it how."
  [x context]
  (let [context-with-media-type (if (string/blank? (get-in context
                                                           [:representation
                                                            :media-type]))
                                  (assoc-in context
                                            [:representation :media-type]
                                            "text/pson")
                                  context)]
    (-> (cheshire/generate-string x)
        (representation/as-response context-with-media-type)
        (assoc :status 200)
        (representation/ring-response))))

(defresource certificate-status
  [subject settings]
  :allowed-methods [:get :put :delete]

  :allowed? (fn [context]
              (ringutils/client-allowed-access?
                (get-in settings [:access-control :certificate-status])
                (:request context)))

  :available-media-types media-types

  :can-put-to-missing? false

  :conflict?
  (fn [context]
    (let [desired-state (get-desired-state context)]
      (case desired-state
        :revoked
        ;; A signed cert must exist if we are to revoke it.
        (when-not (ca/certificate-exists? settings subject)
          (conflict (str "Cannot revoke certificate for host "
                         subject " without a signed certificate")))

        :signed
        (or
          ;; A CSR must exist if we are to sign it.
          (when-not (ca/csr-exists? settings subject)
            (conflict (str "Cannot sign certificate for host "
                           subject " without a certificate request")))

          ;; And the CSR must be valid.
          (when-let [error-message (ca/validate-csr settings subject)]
            (conflict error-message))))))

  :delete!
  (fn [context]
    (ca/delete-certificate! settings subject))

  :exists?
  (fn [context]
    (or
      (ca/certificate-exists? settings subject)
      (ca/csr-exists? settings subject)))

  :handle-conflict
  (fn [context]
    (::conflict context))

  :handle-exception liberator-utils/exception-handler

  :handle-not-implemented
  (fn [context]
    (when (= :put (get-in context [:request :request-method]))
      ; We've landed here because :exists? returned false, and we have set
      ; `:can-put-to-missing? false` above.  This happens when
      ; a PUT request comes in with an invalid hostname/subject specified in
      ; in the URL; liberator is pushing us towards a 501 here, but instead
      ; we want to return a 404.  There seems to be some disagreement as to
      ; which makes the most sense in general - see
      ; https://github.com/clojure-liberator/liberator/pull/120
      ; ... but in our case, a 404 definitely makes more sense.
      (-> "Invalid certificate subject."
          (representation/as-response context)
          (assoc :status 404)
          (representation/ring-response))))

  :handle-ok
  (fn [context]
    (-> (ca/get-certificate-status settings subject)
        (as-json-or-pson context)))

  :malformed?
  (fn [context]
    (when (= :put (get-in context [:request :request-method]))
      (if-let [body (get-in context [:request :body])]
        (if-let [json-body (try-to-parse body)]
          (let [desired-state (keyword (:desired_state json-body))]
            (if (schema/check ca/DesiredCertificateState desired-state)
              (malformed
                (format
                  "State %s invalid; Must specify desired state of 'signed' or 'revoked' for host %s."
                  (name desired-state) subject))
              [false {::json-body json-body}]))
          (malformed "Request body is not JSON."))
        (malformed "Empty request body."))))

  :handle-malformed
  (fn [context]
    (if-let [message (::malformed context)]
      message
      "Bad Request."))

  :known-content-type?
  (fn [context]
    (if (= :put (get-in context [:request :request-method]))
      (content-type-valid? context)
      true))

  ;; Never return a 201, we're not creating a new cert or anything like that.
  :new? false

  :put!
  (fn [context]
    (let [desired-state (get-desired-state context)]
      (ca/set-certificate-status! settings subject desired-state))))

(defresource certificate-statuses
  [settings]
  :allowed-methods [:get]

  :allowed? (fn [context]
              (ringutils/client-allowed-access?
                (get-in settings [:access-control :certificate-status])
                (:request context)))

  :available-media-types media-types

  :handle-exception liberator-utils/exception-handler

  :handle-ok
  (fn [context]
    (->
      (ca/get-certificate-statuses settings)
      (as-json-or-pson context))))

<<<<<<< HEAD
(schema/defn v1-routes
  [ca-settings :- ca/CaSettings]
  (compojure/routes
    (ANY "/certificate_status/:subject" [subject]
         (certificate-status subject ca-settings))
    (ANY "/certificate_statuses/:ignored-but-required" [do-not-use]
         (certificate-statuses ca-settings))
    (GET "/certificate/:subject" [subject]
         (handle-get-certificate subject ca-settings))
    (compojure/context "/certificate_request/:subject" [subject]
                       (GET "/" []
                            (handle-get-certificate-request subject ca-settings))
                       (PUT "/" {body :body}
                            (handle-put-certificate-request! subject body ca-settings)))
    (GET "/certificate_revocation_list/:ignored-node-name" []
         (handle-get-certificate-revocation-list ca-settings))))

(defn routes
  [ca-settings]
  (compojure/routes
    (compojure/context "/v1" [] (v1-routes ca-settings))
    (route/not-found "Not Found")))
=======
(schema/defn ^:always-validate web-routes :- comidi/BidiRoute
  [ca-settings :- ca/CaSettings]
  (comidi/context ["/" :environment]
    (ANY ["/certificate_status/" :subject] [subject]
         (certificate-status subject ca-settings))
    (ANY ["/certificate_statuses/" :ignored-but-required] []
         (certificate-statuses ca-settings))
    (GET ["/certificate/" :subject] [subject]
         (handle-get-certificate subject ca-settings))
    (comidi/context ["/certificate_request/" :subject]
      (GET [""] [subject]
           (handle-get-certificate-request subject ca-settings))
      (PUT [""] [subject :as {body :body}]
           (handle-put-certificate-request! subject body ca-settings)))
    (GET ["/certificate_revocation_list/" :ignored-node-name] []
         (handle-get-certificate-revocation-list ca-settings))))
>>>>>>> 2928a254

(schema/defn ^:always-validate
  wrap-middleware :- IFn
  [handler :- IFn
   puppet-version :- schema/Str]
<<<<<<< HEAD
  (-> (routes ca-settings)
      ;(liberator-dev/wrap-trace :header)           ; very useful for debugging!
      (ringutils/wrap-exception-handling)
      (ringutils/wrap-with-puppet-version-header puppet-version)
      (ringutils/wrap-response-logging)))
=======
  (-> handler
    ;(liberator-dev/wrap-trace :header)           ; very useful for debugging!
    (ringutils/wrap-with-puppet-version-header puppet-version)
    (ringutils/wrap-response-logging)))
>>>>>>> 2928a254
<|MERGE_RESOLUTION|>--- conflicted
+++ resolved
@@ -3,27 +3,19 @@
            (clojure.lang IFn))
   (:require [puppetlabs.puppetserver.certificate-authority :as ca]
             [puppetlabs.puppetserver.ringutils :as ringutils]
-<<<<<<< HEAD
             [puppetlabs.puppetserver.liberator-utils :as liberator-utils]
-=======
-            [puppetlabs.puppetserver.liberator-utils :as utils]
             [puppetlabs.comidi :as comidi :refer [GET ANY PUT]]
->>>>>>> 2928a254
             [slingshot.slingshot :as sling]
             [clojure.tools.logging :as log]
             [clojure.java.io :as io]
             [clojure.string :as string]
             [schema.core :as schema]
             [cheshire.core :as cheshire]
-<<<<<<< HEAD
-            [compojure.core :as compojure :refer [GET ANY PUT]]
-            [compojure.route :as route]
-=======
->>>>>>> 2928a254
             [liberator.core :refer [defresource]]
-            ;[liberator.dev :as liberator-dev]
+    ;[liberator.dev :as liberator-dev]
             [liberator.representation :as representation]
-            [ring.util.response :as rr]))
+            [ring.util.response :as rr]
+            [compojure.route :as route]))
 
 ;;;;;;;;;;;;;;;;;;;;;;;;;;;;;;;;;;;;;;;;;;;;;;;;;;;;;;;;;;;;;;;;;;;;;;;;;;;;;;;;
 ;;; 'handler' functions for HTTP endpoints
@@ -246,30 +238,6 @@
       (ca/get-certificate-statuses settings)
       (as-json-or-pson context))))
 
-<<<<<<< HEAD
-(schema/defn v1-routes
-  [ca-settings :- ca/CaSettings]
-  (compojure/routes
-    (ANY "/certificate_status/:subject" [subject]
-         (certificate-status subject ca-settings))
-    (ANY "/certificate_statuses/:ignored-but-required" [do-not-use]
-         (certificate-statuses ca-settings))
-    (GET "/certificate/:subject" [subject]
-         (handle-get-certificate subject ca-settings))
-    (compojure/context "/certificate_request/:subject" [subject]
-                       (GET "/" []
-                            (handle-get-certificate-request subject ca-settings))
-                       (PUT "/" {body :body}
-                            (handle-put-certificate-request! subject body ca-settings)))
-    (GET "/certificate_revocation_list/:ignored-node-name" []
-         (handle-get-certificate-revocation-list ca-settings))))
-
-(defn routes
-  [ca-settings]
-  (compojure/routes
-    (compojure/context "/v1" [] (v1-routes ca-settings))
-    (route/not-found "Not Found")))
-=======
 (schema/defn ^:always-validate web-routes :- comidi/BidiRoute
   [ca-settings :- ca/CaSettings]
   (comidi/context ["/" :environment]
@@ -286,21 +254,13 @@
            (handle-put-certificate-request! subject body ca-settings)))
     (GET ["/certificate_revocation_list/" :ignored-node-name] []
          (handle-get-certificate-revocation-list ca-settings))))
->>>>>>> 2928a254
 
 (schema/defn ^:always-validate
   wrap-middleware :- IFn
   [handler :- IFn
    puppet-version :- schema/Str]
-<<<<<<< HEAD
-  (-> (routes ca-settings)
-      ;(liberator-dev/wrap-trace :header)           ; very useful for debugging!
+  (-> handler
+    ;(liberator-dev/wrap-trace :header)           ; very useful for debugging!
       (ringutils/wrap-exception-handling)
       (ringutils/wrap-with-puppet-version-header puppet-version)
-      (ringutils/wrap-response-logging)))
-=======
-  (-> handler
-    ;(liberator-dev/wrap-trace :header)           ; very useful for debugging!
-    (ringutils/wrap-with-puppet-version-header puppet-version)
-    (ringutils/wrap-response-logging)))
->>>>>>> 2928a254
+      (ringutils/wrap-response-logging)))