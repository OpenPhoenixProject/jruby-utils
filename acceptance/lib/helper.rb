--- conflicted
+++ resolved
@@ -30,11 +30,7 @@
     puppet_build_version = get_option_value(options[:puppet_build_version],
                          nil, "Puppet Development Build Version",
                          "PUPPET_BUILD_VERSION",
-<<<<<<< HEAD
-                         "1.3.0", :string)
-=======
                          "1.3.2", :string)
->>>>>>> 816f0961
 
     @config = {
       :base_dir => base_dir,
