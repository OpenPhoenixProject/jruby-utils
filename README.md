--- conflicted
+++ resolved
@@ -45,11 +45,7 @@
 
 Puppet Server provides several command-line utilities useful for development
 and debugging purposes. These commands are all aware of `puppet-server.conf`
-<<<<<<< HEAD
-and the gems & Ruby code specific to Puppet Server and Puppet, while keeping
-=======
 and the gems and Ruby code specific to Puppet Server and Puppet, while keeping
->>>>>>> a3e51ef6
 them isolated from your system Ruby.
 
 For more information, see [Puppet Server Subcommands](./documentation/subcommands.markdown).
