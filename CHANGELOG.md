--- conflicted
+++ resolved
@@ -1,4 +1,3 @@
-<<<<<<< HEAD
 ### 1.1.0 - 2018-02-27
 
 * (SERVER-2130) Default to jit compile-mode for jruby 9k
@@ -9,11 +8,25 @@
 
 * (SERVER-2060) Splay JRuby instance flushing
 
+### 0.12.0 - 2018-01-25
+
+This is a minor release.
+
+* (SERVER-2081) Change the encoding settings on the JRuby scripting container
+  to use UTF-8 for parsing source files, external encoding, and KCode. This
+  resolves a bug with mismatched encodings that can sometimes appear when
+  interpolating translated strings into non-translated ones.
+
 ### 0.11.2 - 2017-12-14
 
-* (SERVER-1780) Insert hashCode into profiler file name
+This is a patch release.
+
+* (SERVER-1780) Insert hashCode into profiler output file name, to ensure
+  that new files don't clobber each other.
 
 ### 0.11.1 - 2017-12-12
+
+This is a patch release.
 
 * (SERVER-1874) Update to jruby 9.1.15.0
 
@@ -24,37 +37,6 @@
 * (SERVER-1821) Bump JRuby 9k dep to 9.1.9.0-2 for ffi memory leak fix
 * (SERVER-1840) Bump to JRuby 9.1.11.0-1
 * (SERVER-1780) Enable jruby profiling for ScriptingContainers
-=======
-### 0.12.0 - 2018-01-25
-
-This is a minor release.
-
-* Change the encoding settings on the JRuby scripting container to use UTF-8
-  for parsing source files, external encoding, and KCode. This resolves a bug
-  with mismatched encodings that can sometimes appear when interpolating
-  translated strings into non-translated ones.
-
-### 0.11.2 12-14-2017
-
-This is a patch release.
-
-* Insert hashCode into profiler output file name, to ensure that new files
-  don't clobber each other.
-
-### 0.11.1 12-12-2017
-
-This is a patch release.
-
-* Update JRuby 9K to 9.1.15.0
-
-### 0.11.0 12-11-2017
-
-This is a feature release.
-
-* Update JRuby 9K to 9.1.11.0
-
-* Enable JRuby profiling
->>>>>>> 0f32eef4
 
 ### 0.10.0 - 2017-05-26
 
