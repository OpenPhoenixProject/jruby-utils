(ns puppetlabs.puppetserver.ruby.http-client-test
  (:import (org.jruby.embed LocalContextScope LocalVariableBehavior
                            ScriptingContainer EvalFailedException)
           (org.apache.http ConnectionClosedException)
           (com.puppetlabs.http.client HttpClientException)
           (javax.net.ssl SSLHandshakeException)
           (java.util HashMap))
  (:require [clojure.test :refer :all]
            [puppetlabs.trapperkeeper.testutils.logging :as logutils]
            [puppetlabs.trapperkeeper.testutils.webserver :as jetty9]
            [puppetlabs.trapperkeeper.testutils.webserver.common :refer [http-get]]
            [puppetlabs.services.jruby.jruby-puppet-core :as jruby-puppet]
            [puppetlabs.services.jruby.jruby-testutils :as jruby-testutils]
            [ring.middleware.basic-authentication :as auth]))

;; NOTE: this namespace is pretty disgusting.  It'd be much nicer to test this
;; ruby code via ruby spec tests, but since we need to stand up a webserver to
;; make requests against, it's way easier to do it with clojure and tk-j9.

(defn test-resource
  [filename]
  (str "./dev-resources/puppetlabs/puppetserver/ruby/http_client_test/" filename))

(defn ring-app
  [req]
  {:status 200
   :body "hi"})

(defn ring-app-alternate
  [req]
  {:status 200
   :body "bye"})

(defn ring-app-connection-closed
  [req]
  {:status 200
   :body (str "The Connection header has value "
              ((:headers req) "connection"))})

(defn authenticated? [name pass]
  (and (= name "foo")
       (= pass "bar")))

(def ring-app-with-auth
  (-> ring-app
      (auth/wrap-basic-authentication authenticated?)))

(defn ssl-connection-exception?
  [ex]
  (or
    (instance? ConnectionClosedException ex)
    (instance? SSLHandshakeException ex)
    (and (instance? IOException ex)
         (= "Connection reset by peer" (.getMessage ex)))))

(defn get-http-client-settings
  [options]
  (let [result (HashMap.)]
    (if (contains? options :ssl-protocols)
      (.put result "ssl_protocols" (into-array String (:ssl-protocols options))))
    (if (contains? options :cipher-suites)
      (.put result "cipher_suites" (into-array String (:cipher-suites options))))
    result))

(def ca-pem (test-resource "ca.pem"))
(def cert-pem (test-resource "localhost_cert.pem"))
(def privkey-pem (test-resource "localhost_key.pem"))

(defn create-scripting-container
  "A JRuby ScriptingContainer with an instance of 'Puppet::Server::HttpClient'
  assigned to a variable 'c'.  The ScriptingContainer was created
  with LocalVariableBehavior.PERSISTENT so that the HTTP client instance
  will persistent across calls to 'runScriptlet' in tests."
  ([port]
   (create-scripting-container port {:use-ssl false}))
  ([port options]
   (let [use-ssl?             (true? (:use-ssl options))
         http-client-settings (get-http-client-settings
                                (select-keys options [:ssl-protocols :cipher-suites]))
         sc                   (ScriptingContainer. LocalContextScope/SINGLETHREAD
                                                   LocalVariableBehavior/PERSISTENT)]
     (jruby-puppet/prep-scripting-container sc
                                            jruby-testutils/ruby-load-path
                                            jruby-testutils/gem-home)
     (.runScriptlet sc "require 'puppet/server/http_client'")
     (let [http-client-class (.runScriptlet sc "Puppet::Server::HttpClient")]
       (.callMethod sc http-client-class "initialize_settings" http-client-settings Object))
     (.runScriptlet sc (str "require 'puppet/server/http_client';"
                            (format "c = Puppet::Server::HttpClient.new('localhost', %d, {:use_ssl => %s});"
                                    port use-ssl?)))
     (doto sc
       (.runScriptlet (format "Puppet[:hostcert] = '%s'" cert-pem))
       (.runScriptlet (format "Puppet[:hostprivkey] = '%s'" privkey-pem))
       (.runScriptlet (format "Puppet[:localcacert] = '%s'" ca-pem)))
     sc)))

(defn terminate-scripting-container
  [scripting-container]
  (.runScriptlet scripting-container "Puppet::Server::HttpClient.terminate")
  (.terminate scripting-container))

(deftest test-ruby-http-client
  (jetty9/with-test-webserver ring-app port
    (let [scripting-container (create-scripting-container port)]
      (testing "HTTP GET"
        (is (= "hi" (.runScriptlet scripting-container "c.get('/', {}).body"))))

      (testing "HTTP POST"
        (is (= "hi" (.runScriptlet scripting-container "c.post('/', 'foo', {}).body"))))

      (terminate-scripting-container scripting-container))))

(deftest http-basic-auth
  (jetty9/with-test-webserver ring-app-with-auth port
    (let [scripting-container (create-scripting-container port)]
      (testing "no credentials"
        (.runScriptlet scripting-container "response = c.post('/', 'foo', {})")
        (is (= "401" (.runScriptlet scripting-container "response.code")))
        (is (= "access denied" (.runScriptlet scripting-container "response.body"))))

      (testing "valid credentials"
        (let [auth "{ :basic_auth => { :user => 'foo', :password => 'bar' }}"]
          (.runScriptlet scripting-container (format "response = c.post('/', 'foo', {}, %s)" auth)))
        (is (= "200" (.runScriptlet scripting-container "response.code")))
        (is (= "hi" (.runScriptlet scripting-container "response.body"))))

      (testing "invalid credentials"
        (let [auth "{ :basic_auth => { :user => 'foo', :password => 'baz' }}"]
          (.runScriptlet scripting-container (format "response = c.post('/', 'foo', {}, %s)" auth)))
        (is (= "401" (.runScriptlet scripting-container "response.code")))
        (is (= "access denied" (.runScriptlet scripting-container "response.body"))))

      (terminate-scripting-container scripting-container))))

;;;;;;;;;;;;;;;;;;;;;;;;;;;;;;;;;;;;;;;;;;;;;;;;;;;;;;;;;;;;;;;;;;;;;;;;;;;;;;;
;; SSL Tests

(defmacro with-webserver-with-protocols
  [protocols cipher-suites & body]
  `(jetty9/with-test-webserver-and-config ring-app port#
    (merge {:ssl-host    "localhost"
            :ssl-port    10080
            :ssl-ca-cert ca-pem
            :ssl-cert    cert-pem
            :ssl-key     privkey-pem}
           (if ~protocols
             {:ssl-protocols ~protocols})
           (if ~cipher-suites
             {:cipher-suites ~cipher-suites}))
    ~@body))

(defn raise-caught-http-error
  "Returns a Ruby script string that executes `script', rescues the expected
   Puppet::Server::HttpClientError, and raises the nested exception for testing
   the underlying cause."
  [script]
  (str "begin;"
       script
       ";rescue Puppet::Server::HttpClientError => e;"
       "  raise e.cause.getCause;"
       "end"))

(deftest https-tls-defaults
<<<<<<< HEAD
=======
  (testing "requests fail without an SSL client"
    (with-webserver-with-protocols nil nil
      (let [sc (create-scripting-container 10080)]
        (logutils/with-test-logging
          (try
            (.runScriptlet sc (raise-caught-http-error "c.get('/', {})"))
            (is false "Expected HTTP connection to HTTPS port to fail")
           (catch EvalFailedException e
             (is (instance? ConnectionClosedException (.getCause e)))))))))

>>>>>>> fa3d8646
  (testing "Can connect via TLSv1 by default"
    (with-webserver-with-protocols ["TLSv1"] nil
       (let [sc (create-scripting-container 10080 {:use-ssl true})]
         (.runScriptlet sc "response = c.get('/', {})")
         (is (= "200" (.runScriptlet sc "response.code")))
         (is (= "hi" (.runScriptlet sc "response.body")))
         (terminate-scripting-container sc))))

  (testing "Can connect via TLSv1.1 by default"
    (with-webserver-with-protocols ["TLSv1.1"] nil
       (let [sc (create-scripting-container 10080 {:use-ssl true})]
         (.runScriptlet sc "response = c.get('/', {})")
         (is (= "200" (.runScriptlet sc "response.code")))
         (is (= "hi" (.runScriptlet sc "response.body")))
         (terminate-scripting-container sc))))

  (testing "Can connect via TLSv1.2 by default"
    (with-webserver-with-protocols ["TLSv1.2"] nil
       (let [sc (create-scripting-container 10080 {:use-ssl true})]
         (.runScriptlet sc "response = c.get('/', {})")
         (is (= "200" (.runScriptlet sc "response.code")))
         (is (= "hi" (.runScriptlet sc "response.body")))
         (terminate-scripting-container sc)))))

(deftest https-sslv3
  (logutils/with-test-logging
    (with-webserver-with-protocols ["SSLv3"] nil
      (testing "Cannot connect via SSLv3 by default"
        (let [sc (create-scripting-container 10080 {:use-ssl true})]
          (try
            (.runScriptlet sc (raise-caught-http-error "c.get('/', {})"))
            (is false "Expected HTTP connection to HTTPS port to fail")
            (catch EvalFailedException e
<<<<<<< HEAD
              (is (instance? HttpClientException (.. e getCause)))
              (is (ssl-connection-exception? (.. e getCause getCause)))))
          (terminate-scripting-container sc)))
=======
              (is (instance? SSLHandshakeException (.getCause e)))))))
>>>>>>> fa3d8646

      (testing "Can connect via SSLv3 when specified"
        (let [sc (create-scripting-container
                  10080
                  {:ssl-protocols ["SSLv3" "TLSv1"]
                   :use-ssl true})]
          (.runScriptlet sc "response = c.get('/', {})")
          (is (= "200" (.runScriptlet sc "response.code")))
          (is (= "hi" (.runScriptlet sc "response.body")))
          (terminate-scripting-container sc))))))

(deftest https-cipher-suites
  (logutils/with-test-logging
    (with-webserver-with-protocols ["SSLv3"] ["SSL_RSA_WITH_RC4_128_SHA"]
      (testing "Should not be able to connect if no matching ciphers"
        (let [sc (create-scripting-container
                  10080
                  {:ssl-protocols ["SSLv3"]
                   :cipher-suites ["SSL_RSA_WITH_RC4_128_MD5"]
                   :use-ssl true})]
          (try
            (.runScriptlet sc (raise-caught-http-error "c.get('/', {})"))
            (is false "Expected HTTP connection to HTTPS port to fail")
            (catch EvalFailedException e
<<<<<<< HEAD
              (is (instance? HttpClientException (.. e getCause)))
              (is (ssl-connection-exception? (.. e getCause getCause)))))
          (terminate-scripting-container sc)))
=======
              (is (instance? ConnectionClosedException (.getCause e)))))))
>>>>>>> fa3d8646

      (testing "Should be able to connect if explicit matching ciphers are configured"
        (let [sc (create-scripting-container
                  10080
                  {:ssl-protocols ["SSLv3"]
                   :cipher-suites ["SSL_RSA_WITH_RC4_128_SHA"]
                   :use-ssl true})]
          (.runScriptlet sc "response = c.get('/', {})")
          (is (= "200" (.runScriptlet sc "response.code")))
          (is (= "hi" (.runScriptlet sc "response.body")))
          (terminate-scripting-container sc))))))

(deftest clients-persist
  (testing "client persists when making HTTP requests"
    (logutils/with-test-logging
      (jetty9/with-test-webserver ring-app port
        (let [sc (create-scripting-container port)
              client1 (.runScriptlet sc "c.get('/', {}); c.class.client")
              client2 (.runScriptlet sc "c.post('/', 'foo', {}); c.class.client")]
          (is (= client1 client2))
          (terminate-scripting-container sc)))))
  (testing "all instances of HttpClient have the same underlying client object"
    (logutils/with-test-logging
      (jetty9/with-test-webserver ring-app port
        (let [sc (create-scripting-container port)
              client1 (.runScriptlet sc "c.class.client")
              client2 (.runScriptlet sc (str (format "c2 = Puppet::Server::HttpClient.new('localhost', %d, {:use_ssl => %s});"
                                                  port false)
                                          "c2.class.client"))]
          (is (= client1 client2))
          (terminate-scripting-container sc))))))

(deftest connections-closed
  (testing "connection header always set to close on get"
    (logutils/with-test-logging
      (jetty9/with-test-webserver ring-app-connection-closed port
        (let [sc (create-scripting-container port)]
          (is (= "The Connection header has value close" (.runScriptlet sc "c.get('/', {}).body")))
          (terminate-scripting-container sc)))))
  (testing "connection header always set to close on post"
    (logutils/with-test-logging
      (jetty9/with-test-webserver ring-app-connection-closed port
        (let [sc (create-scripting-container port)]
          (is (= "The Connection header has value close" (.runScriptlet sc "c.post('/', 'foo', {}).body")))
          (terminate-scripting-container sc)))))
  (testing "client's terminate function closes the client"
    (logutils/with-test-logging
      (jetty9/with-test-webserver ring-app-connection-closed port
        (let [sc (create-scripting-container port)]
          (.runScriptlet sc "response = c.get('/', {})")
          (is (= "200" (.runScriptlet sc "response.code")))
          (.runScriptlet sc "c.class.terminate")
          (try
            (.runScriptlet sc "response = c.get('/', {})")
            (catch EvalFailedException e
              (let [wrapped-exception (.getCause e)
                    message           (.getMessage e)]
                (is (instance? IllegalStateException wrapped-exception))
                (is (re-find #"Request cannot be executed; I/O reactor status: STOPPED" message)))))
          (.terminate sc))))))


(deftest http-and-https
  (testing "can make http calls after https calls without a new scripting container"
    (logutils/with-test-logging
      (jetty9/with-test-webserver ring-app-alternate port
        (with-webserver-with-protocols nil nil
          (let [sc (create-scripting-container 10080 {:use-ssl true})]
            (.runScriptlet sc "response = c.get('/', {})")
            (is (= "200" (.runScriptlet sc "response.code")))
            (is (= "hi" (.runScriptlet sc "response.body")))
            (.runScriptlet sc (str (format "c = Puppet::Server::HttpClient.new('localhost', %d, {:use_ssl => %s});"
                                           port false)
                                   "response = c.get('/', {})"))
            (is (= "200" (.runScriptlet sc "response.code")))
            (is (= "bye" (.runScriptlet sc "response.body")))
            (terminate-scripting-container sc))))))

  (testing "can make https calls after http calls without a new scripting container"
    (logutils/with-test-logging
      (jetty9/with-test-webserver ring-app-alternate port
        (with-webserver-with-protocols nil nil
          (let [sc (create-scripting-container port)]
            (.runScriptlet sc "response = c.get('/', {})")
            (is (= "200" (.runScriptlet sc "response.code")))
            (is (= "bye" (.runScriptlet sc "response.body")))
            (.runScriptlet sc (str (format "c = Puppet::Server::HttpClient.new('localhost', %d, {:use_ssl => %s});"
                                           10080 true)
                                   "response = c.get('/', {})"))
            (is (= "200" (.runScriptlet sc "response.code")))
            (is (= "hi" (.runScriptlet sc "response.body")))
            (terminate-scripting-container sc)))))))
<|MERGE_RESOLUTION|>--- conflicted
+++ resolved
@@ -4,7 +4,8 @@
            (org.apache.http ConnectionClosedException)
            (com.puppetlabs.http.client HttpClientException)
            (javax.net.ssl SSLHandshakeException)
-           (java.util HashMap))
+           (java.util HashMap)
+           (java.io IOException))
   (:require [clojure.test :refer :all]
             [puppetlabs.trapperkeeper.testutils.logging :as logutils]
             [puppetlabs.trapperkeeper.testutils.webserver :as jetty9]
@@ -161,8 +162,6 @@
        "end"))
 
 (deftest https-tls-defaults
-<<<<<<< HEAD
-=======
   (testing "requests fail without an SSL client"
     (with-webserver-with-protocols nil nil
       (let [sc (create-scripting-container 10080)]
@@ -171,9 +170,9 @@
             (.runScriptlet sc (raise-caught-http-error "c.get('/', {})"))
             (is false "Expected HTTP connection to HTTPS port to fail")
            (catch EvalFailedException e
-             (is (instance? ConnectionClosedException (.getCause e)))))))))
-
->>>>>>> fa3d8646
+             (is (instance? ConnectionClosedException (.getCause e))))))
+        (terminate-scripting-container sc))))
+
   (testing "Can connect via TLSv1 by default"
     (with-webserver-with-protocols ["TLSv1"] nil
        (let [sc (create-scripting-container 10080 {:use-ssl true})]
@@ -207,13 +206,8 @@
             (.runScriptlet sc (raise-caught-http-error "c.get('/', {})"))
             (is false "Expected HTTP connection to HTTPS port to fail")
             (catch EvalFailedException e
-<<<<<<< HEAD
-              (is (instance? HttpClientException (.. e getCause)))
               (is (ssl-connection-exception? (.. e getCause getCause)))))
           (terminate-scripting-container sc)))
-=======
-              (is (instance? SSLHandshakeException (.getCause e)))))))
->>>>>>> fa3d8646
 
       (testing "Can connect via SSLv3 when specified"
         (let [sc (create-scripting-container
@@ -238,13 +232,8 @@
             (.runScriptlet sc (raise-caught-http-error "c.get('/', {})"))
             (is false "Expected HTTP connection to HTTPS port to fail")
             (catch EvalFailedException e
-<<<<<<< HEAD
-              (is (instance? HttpClientException (.. e getCause)))
-              (is (ssl-connection-exception? (.. e getCause getCause)))))
+              (is (ssl-connection-exception? (.. e getCause)))))
           (terminate-scripting-container sc)))
-=======
-              (is (instance? ConnectionClosedException (.getCause e)))))))
->>>>>>> fa3d8646
 
       (testing "Should be able to connect if explicit matching ciphers are configured"
         (let [sc (create-scripting-container
